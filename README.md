# CHIMERA

<img src="https://raw.githubusercontent.com/CosmoStatGW/CHIMERA/main/docs/_static/CHIMERA_logoNB2.svg" alt="CHIMERA" width=300px>


**CHIMERA** is a hierarchical Bayesian pipeline for standard siren cosmology with gravitational wave data alone or in combination with galaxy catalogs.

The latest version delivers 10-1000× speedup through JAX and GPU acceleration, enabling the analysis of thousands of events for next-generation gravitational wave observatories.

[![GitHub](https://img.shields.io/badge/GitHub-CHIMERA-9e8ed7)](https://github.com/CosmoStatGW/CHIMERA/)
[![arXiv](https://img.shields.io/badge/arXiv-2106.14894-5185C4)](https://arxiv.org/abs/2106.14894)
[![arXiv](https://img.shields.io/badge/arXiv-2504.02034-45bbd5)](https://arxiv.org/abs/2504.02034)
[![Read the Docs](https://readthedocs.org/projects/chimera-gw/badge/?version=latest)](https://chimera-gw.readthedocs.io/en/latest/?badge=latest)
[![License](https://img.shields.io/badge/license-GPLv3-fb7e21)](https://github.com/CosmoStatGW/CHIMERA/blob/main/LICENSE)
[![GitLab](https://img.shields.io/github/v/tag/CosmoStatGW/CHIMERA?label=latest-release&color=da644d)](https://github.com/CosmoStatGW/CHIMERA/releases)

## Documentation

The full documentation is hosted at [chimera-gw.readthedocs.io](https://chimera-gw.readthedocs.io)

## Quick start installation

The code can be quikly installed from [Pypi](https://pypi.org/project/chimera-gw/):

    pip install chimera-gw

For more flexibility, clone the source repository into your working folder and install it locally:

    git clone https://github.com/CosmoStatGW/CHIMERA
    cd CHIMERA/
    pip install -e .

To test the installation, run the following command:

    python -c "import CHIMERA; print(CHIMERA.__version__)"

These instructions install **CHIMERA** with a CPU-only version of JAX. For GPU support, first install JAX with a GPU backend following the [official installation guide](https://jax.readthedocs.io/en/latest/installation.html)), then proceed with the **CHIMERA** installation.

For HPC systems with GPU nodes, see the [HPC and GPU installation guide](https://chimera-gw.readthedocs.io/en/latest/user_guide/hpc_gpu_installation.html).


## Citation

If you find this code useful in your research, please cite the following papers:

- Borghi et al. 2024 ([ADS](https://ui.adsabs.harvard.edu/abs/2024ApJ...964..191B/abstract), [arXiv](https://arxiv.org/abs/2312.05302), [INSPIRE](https://inspirehep.net/literature/2734729))
- Tagliazucchi et al. 2025 ([ADS](https://ui.adsabs.harvard.edu/abs/2025arXiv250402034T/abstract), [arXiv](https://arxiv.org/abs/2504.02034), [INSPIRE](https://inspirehep.net/literature/2907634)):


<<<<<<< HEAD
BibTeX from INSPIRE:

    @article{Borghi:2023opd,
        author = "Borghi, Nicola and Mancarella, Michele and Moresco, Michele and Tagliazucchi, Matteo and Iacovelli, Francesco and Cimatti, Andrea and Maggiore, Michele",
        title = "{Cosmology and Astrophysics with Standard Sirens and Galaxy Catalogs in View of Future Gravitational Wave Observations}",
        eprint = "2312.05302",
        archivePrefix = "arXiv",
        primaryClass = "astro-ph.CO",
        doi = "10.3847/1538-4357/ad20eb",
        journal = "Astrophys. J.",
        volume = "964",
        number = "2",
        pages = "191",
        year = "2024"
    }

    @article{Tagliazucchi:2025ofb,
        author = "Tagliazucchi, Matteo and Moresco, Michele and Borghi, Nicola and Fiebig, Manfred",
        title = "{Accelerating the Standard Siren Method: Improved Constraints on Modified Gravitational Wave Propagation with Future Data}",
        eprint = "2504.02034",
        archivePrefix = "arXiv",
        primaryClass = "astro-ph.CO",
        month = "4",
        year = "2025"
    }


## Contributions
CHIMERA is actively maintained at the **University of Bologna** by: [Nicola Borghi (nicola.borghi6@unibo.it)](https://orcid.org/0000-0002-2889-8997), [Matteo Tagliazucchi (matteo.tagliazucchi2@unibo.it)](https://orcid.org/0009-0003-8886-3184), and
[Michele Moresco (michele.moresco@unibo.it)](https://orcid.org/0000-0002-7616-7136).

Michele Mancarella, Francesco Iacovelli and Michele Maggiore contributed to the development of the first version of the code.

The development of CHIMERA has also been supported from the work of Master's thesis students at the University of Bologna (in reverse chronological order):

- *Giulia Cuomo* (2025, [thesis](https://amslaurea.unibo.it/id/eprint/35185/)): incompleteness function and application to GWTC-3 data
- *Manfred Fiebig* (2025, [thesis](https://amslaurea.unibo.it/id/eprint/34082/)): modified GW propagation function and forecasts for LVK-O5
- *Niccolò Passaleva* (2024, [thesis](https://amslaurea.unibo.it/id/eprint/30896/)): mass function models and inference with nested sampling
- *Matteo Schulz* (2024, [thesis](https://amslaurea.unibo.it/id/eprint/27607/)): mass function models and cosmological analysis
=======
If you find this code useful in your research, please cite the following paper ([ADS](https://ui.adsabs.harvard.edu/abs/2023arXiv231205302B/), [arXiv](https://arxiv.org/abs/2312.05302), [INSPIRE](https://inspirehep.net/literature/2734729)):


    @ARTICLE{2024ApJ...964..191B,
           author = {{Borghi}, Nicola and {Mancarella}, Michele and {Moresco}, Michele and et al.},
            title = "{Cosmology and Astrophysics with Standard Sirens and Galaxy Catalogs in View of Future Gravitational Wave Observations}",
          journal = {\apj},
         keywords = {Observational cosmology, Gravitational waves, Cosmological parameters, 1146, 678, 339, Astrophysics - Cosmology and Nongalactic Astrophysics, Astrophysics - Astrophysics of Galaxies, General Relativity and Quantum Cosmology},
             year = 2024,
            month = apr,
           volume = {964},
           number = {2},
              eid = {191},
            pages = {191},
              doi = {10.3847/1538-4357/ad20eb},
    archivePrefix = {arXiv},
           eprint = {2312.05302},
     primaryClass = {astro-ph.CO},
           adsurl = {https://ui.adsabs.harvard.edu/abs/2024ApJ...964..191B},
          adsnote = {Provided by the SAO/NASA Astrophysics Data System}
    }
>>>>>>> c7b5237c
<|MERGE_RESOLUTION|>--- conflicted
+++ resolved
@@ -47,7 +47,7 @@
 - Tagliazucchi et al. 2025 ([ADS](https://ui.adsabs.harvard.edu/abs/2025arXiv250402034T/abstract), [arXiv](https://arxiv.org/abs/2504.02034), [INSPIRE](https://inspirehep.net/literature/2907634)):
 
 
-<<<<<<< HEAD
+
 BibTeX from INSPIRE:
 
     @article{Borghi:2023opd,
@@ -86,27 +86,4 @@
 - *Giulia Cuomo* (2025, [thesis](https://amslaurea.unibo.it/id/eprint/35185/)): incompleteness function and application to GWTC-3 data
 - *Manfred Fiebig* (2025, [thesis](https://amslaurea.unibo.it/id/eprint/34082/)): modified GW propagation function and forecasts for LVK-O5
 - *Niccolò Passaleva* (2024, [thesis](https://amslaurea.unibo.it/id/eprint/30896/)): mass function models and inference with nested sampling
-- *Matteo Schulz* (2024, [thesis](https://amslaurea.unibo.it/id/eprint/27607/)): mass function models and cosmological analysis
-=======
-If you find this code useful in your research, please cite the following paper ([ADS](https://ui.adsabs.harvard.edu/abs/2023arXiv231205302B/), [arXiv](https://arxiv.org/abs/2312.05302), [INSPIRE](https://inspirehep.net/literature/2734729)):
-
-
-    @ARTICLE{2024ApJ...964..191B,
-           author = {{Borghi}, Nicola and {Mancarella}, Michele and {Moresco}, Michele and et al.},
-            title = "{Cosmology and Astrophysics with Standard Sirens and Galaxy Catalogs in View of Future Gravitational Wave Observations}",
-          journal = {\apj},
-         keywords = {Observational cosmology, Gravitational waves, Cosmological parameters, 1146, 678, 339, Astrophysics - Cosmology and Nongalactic Astrophysics, Astrophysics - Astrophysics of Galaxies, General Relativity and Quantum Cosmology},
-             year = 2024,
-            month = apr,
-           volume = {964},
-           number = {2},
-              eid = {191},
-            pages = {191},
-              doi = {10.3847/1538-4357/ad20eb},
-    archivePrefix = {arXiv},
-           eprint = {2312.05302},
-     primaryClass = {astro-ph.CO},
-           adsurl = {https://ui.adsabs.harvard.edu/abs/2024ApJ...964..191B},
-          adsnote = {Provided by the SAO/NASA Astrophysics Data System}
-    }
->>>>>>> c7b5237c
+- *Matteo Schulz* (2024, [thesis](https://amslaurea.unibo.it/id/eprint/27607/)): mass function models and cosmological analysis