--- conflicted
+++ resolved
@@ -451,13 +451,8 @@
         like_events = np.empty(self.nevents)
 
         # Compute overall rate normalization given lambda_rate (returns 1. if self.z_det_range is None)
-<<<<<<< HEAD
-        p_z_norm = self._get_p_z_norm(lambda_cosmo, lambda_rate)
-        # fR       = self.completeness.get_fR(lambda_cosmo, z_det_range=[0,20])
-=======
         p_z_norm = self.get_p_z_norm(lambda_cosmo, lambda_rate)
         fR       = self.completeness.get_fR(lambda_cosmo, z_det_range=[0,0.12])
->>>>>>> 2b26e0d7
 
         # fR_ev = self.get_fR(lambda_cosmo)
 
